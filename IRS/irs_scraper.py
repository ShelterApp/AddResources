--- conflicted
+++ resolved
@@ -4,19 +4,13 @@
 import random
 import sys
 from collections import OrderedDict
-
 from datetime import datetime, date
 import pandas as pd
 from pymongo import MongoClient, TEXT
 import re
 import requests
 from tqdm import tqdm
-
-<<<<<<< HEAD
-logging.basicConfig(level=logging.DEBUG)
-=======
->>>>>>> f6621cc3
-logger = logging.getLogger(__name__)
+import urllib
 
 _i = os.path.dirname(os.path.dirname(os.path.abspath(__file__)))
 if _i not in sys.path:
@@ -28,7 +22,8 @@
     make_ngrams, locate_potential_duplicate,
     distance, insert_services, get_mongo_client
 )
-import urllib
+
+logger = logging.getLogger(__name__)
 
 # set the DB user name and password in config
 with open('IRS/config.json', 'r') as con:
@@ -79,12 +74,9 @@
     df = pd.DataFrame()
     for u in urls:
         logger.info(f'grabbing {u}')
-        response = pd.read_csv(u, usecols=[
-            'EIN', 'NAME', 'STREET', 'CITY', 'STATE', 'ZIP', 'NTEE_CD'
-        ]).rename(columns={
-            'NAME': 'name', 'STREET': 'address1',
-            'CITY': 'city', 'STATE': 'state', 'ZIP': 'zip'
-        }).fillna('0')
+        response = pd.read_csv(u, 
+        usecols=['EIN', 'NAME', 'STREET', 'CITY', 'STATE', 'ZIP', 'NTEE_CD']).rename(
+            columns={'NAME': 'name', 'STREET': 'address1','CITY': 'city', 'STATE': 'state', 'ZIP': 'zip'}).fillna('0')
         logger.info(f'initial shape: {response.shape}')
         response = response[
             response['NTEE_CD'].str.contains(codes)
@@ -151,10 +143,9 @@
     scraped_update_date = scrape_updated_date()
     try:
         stored_update_date = client['data-sources'].find_one(
-            {"name": "irs_exempt_organizations"}
-        )['last_updated']
+            {"name": "irs_exempt_organizations"})['last_scraped']
         stored_update_date = datetime.strptime(
-            str(stored_update_date), '%Y-%m-%d %H:%M:%S'
+            str(stored_update_date), '%Y-%m-%d'
         ).date()
         if check_site_for_new_date(stored_update_date):
             logger.info('No new update detected. Exiting script...')
@@ -162,13 +153,10 @@
     except KeyError:
         pass
     logger.info('updating scraped update date in data-sources collection')
-<<<<<<< HEAD
-    client['data_sources'].update_one(
-=======
     client['data-sources'].update_one(
->>>>>>> f6621cc3
         {"name": "irs_exempt_organizations"},
-        {'$set': {'last_updated': str(scraped_update_date)}}
+        {'$set': {'last_scraped': str(scraped_update_date)}},
+        upsert=True
     )
     code_dict = config['NTEE_codes']
     df = grab_data(config, code_dict)
@@ -201,8 +189,6 @@
         if len(df) > 0:
             insert_services(df.to_dict('records'), client, dump_collection)
 
-
 if __name__ == "__main__":
-
-    client = get_mongo_client(urllib.parse.quote(os.environ.get('DBUSERNAME')), urllib.parse.quote(os.environ.get('PW')))
-    main(config, client, 'services', 'tmpIRS', 'tmpIRSFoundDuplicates')+    client = get_mongo_client()
+    main(config, client, 'services', 'tmpIRS', 'tmpIRSDuplicates')