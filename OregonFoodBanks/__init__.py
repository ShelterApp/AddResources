--- conflicted
+++ resolved
@@ -9,28 +9,13 @@
 
 from .oregon_food_banks_scraper import ofb_scraper
 
-<<<<<<< HEAD
-
-=======
->>>>>>> d0d62042
 def main(mytimer: func.TimerRequest, context: func.Context) -> None:
     utc_timestamp = datetime.datetime.utcnow().replace(
         tzinfo=datetime.timezone.utc
     ).isoformat()
     conn_string = os.environ['MONGO_DB_CONNECTION_STRING']
     client = MongoClient(conn_string)['shelter']
-<<<<<<< HEAD
-    if stored_update_date is not None:
-        if scraped_update_date < stored_update_date:
-            logging.info('No new Oregon FB data. Goodbye...')
-            sys.exit()
     ofb_scraper.main_scraper(client)
     if mytimer.past_due:
         logging.info('The timer is past due!')
-    logging.info(f'Python timer trigger function for Oregon FB Scraping ran at utc: {utc_timestamp}')
-=======
-    ofb_scraper.main_scraper(client)
-    if mytimer.past_due:
-        logging.info('The timer is past due!')
-    logging.info(f'Python timer trigger function for Oregon food banks scraping ran at utc: {utc_timestamp}')
->>>>>>> d0d62042
+    logging.info(f'Python timer trigger function for Oregon food banks scraping ran at utc: {utc_timestamp}')