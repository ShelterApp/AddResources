--- conflicted
+++ resolved
@@ -153,10 +153,6 @@
         df = df.groupby(self.groupby_columns, as_index=False).agg(left_columns)
         return df
 
-<<<<<<< HEAD
-
-=======
->>>>>>> d1f7b339
     def add_required_fields(self, df: pd.DataFrame):
         """
         Add (if doesn't exists) some required fields in documents to be inserted in db collection. e.g. notes.  
