from typing import List, Any
import logging

from datetime import datetime
import requests
import pandas as pd
from pymongo import MongoClient, errors
from tqdm import tqdm
from pytz import timezone

from dateutil.parser import parse

from shared_code.utils import (
    insert_services, locate_potential_duplicate,
    check_similarity, refresh_ngrams
)

logging.basicConfig(level=logging.DEBUG)
logger = logging.getLogger(__name__)

class BaseScraper:
    def __init__(self,
                 source: str,
                 data_url: str,
                 data_page_url: str,
                 data_format: str,
                 extract_usecols: List[str],
                 drop_duplicates_columns: List[str],
                 rename_columns: dict,
                 service_summary: Any,
                 check_collection: str,
                 dump_collection: str,
                 dupe_collection: str,
                 data_source_collection_name: str,
                 collection_dupe_field: str,
                 encoding: str = 'utf-8',
                 groupby_columns: List[str] = None) -> None:
        self._source: str = source
        self._data_url: str = data_url
        self._data_page_url: str = data_page_url
        self._data_format: str = data_format
        self._encoding: str = encoding
        self._extract_usecols: List[str] = extract_usecols
        self._drop_duplicates_columns: List[str] = drop_duplicates_columns
        self._groupby_columns: List[str] = groupby_columns
        self._rename_columns: dict = rename_columns
        self._service_summary: Any = service_summary
        self._check_collection: str = check_collection
        self._dump_collection: str = dump_collection
        self._dupe_collection: str = dupe_collection
        self._data_source_collection_name: str = data_source_collection_name
        self._collection_dupe_field: str = collection_dupe_field

    def scrape_updated_date(self):
        """
        Get html for the page. 
        
        Note: Script can only generate static html code (code seen using view source code option) but 
        won't produce javascript generated html content for the page which browser displays.

        If data_page_url is empty we can assume we want to scrape this page everytime hence we can return todays date.
        """
        if self.data_page_url == '' or self.data_page_url is None:
            return datetime.now(timezone('UTC')).date()
        return requests.get(self.data_page_url, timeout=(6.05, 15)).text

    def retrieve_last_scraped_date(self, client) -> datetime.date:        
        data_source = client['data-sources'].find_one(
            {"name": self.data_source_collection_name})
        if data_source is None or data_source['last_scraped'] is None: 
            return None
        return parse(data_source['last_scraped']).date()

    def grab_data(self, df=None) -> pd.DataFrame:
        """Base function for retrieving raw data and performing basic pre-processing

        Returns:
            pd.DataFrame: DataFrame of pre-processed data
        """
        if self.data_format == "JSON":
            df: pd.DataFrame = pd.read_json(self.data_url)
        elif self.data_format == "CSV":
            df = pd.read_csv(
                self.data_url, encoding=self.encoding, usecols=self.extract_usecols
            )
        elif self.data_format == "DF":
            df = df
        else:
            df = pd.read_excel(self.data_url, usecols=self.extract_usecols)
        logger.info(f'initial shape: {df.shape}')
        df.drop_duplicates(
            subset=self.drop_duplicates_columns,
            inplace=True,
            ignore_index=True
        )
        df.rename(columns=self.rename_columns, inplace=True)
        # One-Liner to trim all the strings in the DataFrame
        df.applymap(lambda x: x if not x or not isinstance(x, str) else x.strip())
        if 'zip' in list(df.columns):
            df['zip'] = df['zip'].astype("str")
            df['zip'] = df['zip'].apply(
                lambda z: z[0:5] if "-" in z else z
            )
        df['source'] = [self.source] * len(df)
        return df

    def purge_collection_duplicates(self, df: pd.DataFrame, client: MongoClient) -> pd.DataFrame:
        """Function to check the pre-processed data and
        delete exact dupes that already exist in the tmp collection

        Args:
            df (pd.DataFrame): pre-processed data from grab_data()
            client (MongoClient): MongoDB connection instance

        Returns:
            pd.DataFrame: DataFrame free of exact duplicates
        """
        found_duplicates = []
        coll = client[self.dump_collection]
        for i, row in tqdm(df.iterrows()):
            idx = df.loc[i, self.collection_dupe_field]
            dupe = coll.find_one(
                {self.collection_dupe_field: idx}
            )
            if dupe is not None:
                found_duplicates.append(i)
        duplicate_df = df.loc[found_duplicates].reset_index(drop=True)
        insert_services(duplicate_df.to_dict('records'), client, self.dupe_collection)
        df = df.drop(found_duplicates).reset_index(drop=True)
        return df

    def is_new_data_available(self, client: MongoClient) -> bool:
        """
        Common routine to check if new data is available for the scraper. 
        """
        scraped_update_date = self.scrape_updated_date()
        stored_update_date = self.retrieve_last_scraped_date(client)
        if stored_update_date is not None:
            if scraped_update_date < stored_update_date:                
                return False
        return True

<<<<<<< HEAD
    def validate_data(self, df):
        #Check if all the required columns ('name', 'address1', 'city', 'state', 'zip') are in the dataframe
        requiredColumns = ['name', 'address1', 'city', 'state', 'zip']
        missingColumns = []
        for column in requiredColumns:
            if not column in df.columns:
                missingColumns.append(column)
        if len(missingColumns) > 0:
            logger.info("The following column(s) are missing from the dataframe: " + str(missingColumns))
            return False

        nullValues = pd.isna(df)
        goodSummaries = {'Emergency Shelter', 'Support Services', 'Food Bank', 'Food Pantry', 'Soup Kitchen',
                         'Legal Assistance', 'Medical Clinic', 'Library', 'Computers', 'Internet', 'Books',
                         'Charging Stations', 'Restrooms', 'Senior Resources', 'Rent Assistance',
                         'Free Pregnancy Testing', 'Domestic Violence Shelter', 'Job Training', 'Clothing',
                         'Disabled Resources', 'Employment Assistance', 'Substance Abuse Treatment',
                         'Transitional Housing', 'Financial Assistance', 'Mental Health Services'}

        for index, row in df.iterrows():
            foundBadData = False
            cityMissing = False
            stateMissing = False
            zipMissing = False

            #Check if the row called 'name' is not null or 'NONE'
            if nullValues['name'][index]:
                logger.info(" row " + str(index + 1) + ": \'name\' cannot be a null value")
                foundBadData = True
            elif row['name'].upper() == "NONE":
                logger.info(" row " + str(index + 1) + ": \'name\' cannot be \'" + row['name'] + "\'")
                foundBadData = True

            #Check if the row called 'city' is not null or 'NONE'
            if nullValues['city'][index]:
                logger.info(" row " + str(index + 1) + ": \'city\' cannot be a null value")
                cityMissing = True
            elif row['city'].upper() == 'NONE':
                logger.info(" row " + str(index + 1) + ": \'city\' cannot be \'" + row['city'] + "\'")
                cityMissing = True

            # Check if the row called 'state' is not null or 'NONE'
            if nullValues['state'][index]:
                logger.info(" row " + str(index + 1) + ": \'state\' cannot be a null value")
                stateMissing = True
            elif row['state'].upper() == 'NONE':
                logger.info(" row " + str(index + 1) + ": \'state\' cannot be \'" + row['state'] + "\'")
                stateMissing = True

            # Check if the row called 'zip' is not null or 'NONE'
            if nullValues['zip'][index]:
                logger.info(" row " + str(index + 1) + ": \'zip\' cannot be a null value")
                zipMissing = True
            elif str(row['zip']).upper() == 'NONE':
                logger.info(" row " + str(index + 1) + ": \'zip\' cannot be \'" + row['zip'] + "\'")
                zipMissing = True

            # Check if the row called 'serviceSummary' is not null or 'NONE'
            if nullValues['serviceSummary'][index]:
                logger.info(" row " + str(index + 1) + ": \'serviceSummary\' was a null value but must be one of the " +
                            "following: " + str(goodSummaries))
                foundBadData = True
            elif row['serviceSummary'] not in goodSummaries:
                logger.info(" row " + str(index + 1) + ": \'serviceSummary\' got " + row['serviceSummary'] +
                            " but must be one of the following: " + str(goodSummaries))
                foundBadData = True

            #The row should be removed if at least one of the following is true:
                #The 'name' column is missing
                #The 'city', 'state', and 'zip' columns are all either null or 'NONE'
                #The 'serviceSummary' column is missing
            if cityMissing and stateMissing and zipMissing:
                foundBadData = True
            if foundBadData:
                df.drop(index, inplace=True)

        return True
=======
    def aggregate_service_summary(self, df: pd.DataFrame):
        """
        If a dataset has repeated resources with different categories,
        all will be grouped and the categories concatenated with commas in serviceSummary field.
        :param df:
        :return:
        """

        left_columns = {'serviceSummary':', '.join}
        for column in df:
            if column not in self.groupby_columns and column != 'serviceSummary':
                left_columns[column] = 'first'
        df = df.groupby(self.groupby_columns, as_index=False).agg(left_columns)
        return df
>>>>>>> 9956176d

    def add_required_fields(self, df: pd.DataFrame):
        """
        Add (if doesn't exists) some required fields in documents to be inserted in db collection. e.g. notes.  
        """
        if not 'notes' in df:
            df['notes'] = ''
        if not 'source' in df:
           if self.source is not None and self.source != '':
                df['source'] = self.source
           else:
                raise Exception("value for field `source` can't be null or emtpy.")

    def main_scraper(self, client: MongoClient) -> None:
        """Base function for ingesting raw data, preparing it and depositing it in MongoDB

        Args:
            client (MongoClient): connection to the MongoDB instance
            scraper_config (ScraperConfig): instance of the ScraperConfig class
        """
        if not self.is_new_data_available(client):
            logger.info('No new data. Goodbye...')
            return

        df = self.grab_data()
<<<<<<< HEAD
        # Only add the data if the dataframe contains each of the following fields: name, address1, city, state, zip
        if not self.validate_data(df):
            return
=======

>>>>>>> 9956176d
        if client[self.dump_collection].estimated_document_count() > 0:
            logger.info(f'purging duplicates from existing {self.source} collection')
            df = self.purge_collection_duplicates(df, client)

        if self.groupby_columns is not None:
            df = self.aggregate_service_summary(df)

        if client[self.check_collection].estimated_document_count() == 0:
            # No need to check for duplicates in an empty collection
            insert_services(df.to_dict('records'), client, self.dump_collection)
        else:
            logger.info('refreshing ngrams')
            refresh_ngrams(client, self.check_collection)
            found_duplicates = []
            logger.info('checking for duplicates in the services collection')
            for i, row in tqdm(df.iterrows()):
                dc = locate_potential_duplicate(
                    df.loc[i, 'name'], df.loc[i, 'zip'], client, self.check_collection
                )
                if dc is not False:
                    if check_similarity(df.loc[i, 'name'], dc):
                        found_duplicates.append(i)
            duplicate_df = df.loc[found_duplicates].reset_index(drop=True)
            if len(duplicate_df) > 0:
                logger.info(
                    f'inserting services dupes into the {self.source} dupe collection'
                )
                insert_services(
                    duplicate_df.to_dict('records'), client, self.dupe_collection
                )
            df = df.drop(found_duplicates).reset_index(drop=True)
            logger.info(f'final df shape: {df.shape}')
            self.add_required_fields(df)
            if len(df) > 0:
                insert_services(df.to_dict('records'), client, self.dump_collection)
                logger.info('updating last scraped date in data-sources collection')
                client['data-sources'].update_one(
                    {"name": self.data_source_collection_name},
                    {'$set': {'last_scraped': datetime.now(timezone('UTC')).replace(microsecond=0).isoformat()}},
                    upsert=True
                )
                
    @property
    def source(self) -> str:
        return self._source

    @property
    def data_url(self) -> str:
        return self._data_url

    @property
    def data_page_url(self) -> str:
        return self._data_page_url

    @property
    def data_format(self) -> str:
        return self._data_format

    @property
    def encoding(self) -> str:
        return self._encoding

    @property
    def extract_usecols(self) -> List[str]:
        return self._extract_usecols

    @property
    def drop_duplicates_columns(self) -> List[str]:
        return self._drop_duplicates_columns

    @property
    def rename_columns(self) -> dict:
        return self._rename_columns

    @property
    def service_summary(self) -> str:
        return self._service_summary

    @property
    def check_collection(self) -> str:
        return self._check_collection

    @property
    def dump_collection(self) -> str:
        return self._dump_collection

    @property
    def dupe_collection(self) -> str:
        return self._dupe_collection

    @property
    def data_source_collection_name(self) -> str:
        return self._data_source_collection_name

    @property
    def collection_dupe_field(self) -> str:
        return self._collection_dupe_field

    @property
    def groupby_columns(self) -> List[str]:
        return self._groupby_columns<|MERGE_RESOLUTION|>--- conflicted
+++ resolved
@@ -140,7 +140,6 @@
                 return False
         return True
 
-<<<<<<< HEAD
     def validate_data(self, df):
         #Check if all the required columns ('name', 'address1', 'city', 'state', 'zip') are in the dataframe
         requiredColumns = ['name', 'address1', 'city', 'state', 'zip']
@@ -218,7 +217,7 @@
                 df.drop(index, inplace=True)
 
         return True
-=======
+
     def aggregate_service_summary(self, df: pd.DataFrame):
         """
         If a dataset has repeated resources with different categories,
@@ -233,7 +232,6 @@
                 left_columns[column] = 'first'
         df = df.groupby(self.groupby_columns, as_index=False).agg(left_columns)
         return df
->>>>>>> 9956176d
 
     def add_required_fields(self, df: pd.DataFrame):
         """
@@ -259,13 +257,7 @@
             return
 
         df = self.grab_data()
-<<<<<<< HEAD
-        # Only add the data if the dataframe contains each of the following fields: name, address1, city, state, zip
-        if not self.validate_data(df):
-            return
-=======
-
->>>>>>> 9956176d
+      
         if client[self.dump_collection].estimated_document_count() > 0:
             logger.info(f'purging duplicates from existing {self.source} collection')
             df = self.purge_collection_duplicates(df, client)
@@ -300,6 +292,9 @@
             logger.info(f'final df shape: {df.shape}')
             self.add_required_fields(df)
             if len(df) > 0:
+                # Only add the data if the dataframe contains each of the following fields: name, address1, city, state, zip
+                if not self.validate_data(df):
+                  raise Exception("Validation for data failed. CAN NOT insert data into database") 
                 insert_services(df.to_dict('records'), client, self.dump_collection)
                 logger.info('updating last scraped date in data-sources collection')
                 client['data-sources'].update_one(
