# Byte-compiled / optimized / DLL files
__pycache__/
*.py[cod]
*$py.class

# C extensions
*.so

# Distribution / packaging
.Python
build/
develop-eggs/
dist/
downloads/
eggs/
.eggs/
lib/
lib64/
parts/
sdist/
var/
wheels/
pip-wheel-metadata/
share/python-wheels/
*.egg-info/
.installed.cfg
*.egg
MANIFEST
.idea/
.DS_Store
.DS_Store/

# PyInstaller
#  Usually these files are written by a python script from a template
#  before PyInstaller builds the exe, so as to inject date/other infos into it.
*.manifest
*.spec

# Installer logs
pip-log.txt
pip-delete-this-directory.txt

# Unit test / coverage reports
htmlcov/
.tox/
.nox/
.coverage
.coverage.*
.cache
nosetests.xml
coverage.xml
*.cover
*.py,cover
.hypothesis/
.pytest_cache/

# Translations
*.mo
*.pot

# Django stuff:
*.log
local_settings.py
db.sqlite3
db.sqlite3-journal

# Flask stuff:
instance/
.webassets-cache

# Scrapy stuff:
.scrapy

# Sphinx documentation
docs/_build/

# PyBuilder
target/

# Jupyter Notebook
.ipynb_checkpoints

# IPython
profile_default/
ipython_config.py

# pyenv
.python-version

# pipenv
#   According to pypa/pipenv#598, it is recommended to include Pipfile.lock in version control.
#   However, in case of collaboration, if having platform-specific dependencies or dependencies
#   having no cross-platform support, pipenv may install dependencies that don't work, or not
#   install all needed dependencies.
Pipfile.lock

# PEP 582; used by e.g. github.com/David-OConnor/pyflow
__pypackages__/

# Celery stuff
celerybeat-schedule
celerybeat.pid

# SageMath parsed files
*.sage.py

# Environments
.env
.venv
env/
venv/
ENV/
env.bak/
venv.bak/

# Spyder project settings
.spyderproject
.spyproject

# Rope project settings
.ropeproject

# mkdocs documentation
/site

# mypy
.mypy_cache/
.dmypy.json
dmypy.json

# Pyre type checker
.pyre/

# Local CSV
Mid-Atlantic and Great Lakes Areas.csv

.python_packages

#VSCode stuff
<<<<<<< HEAD
.vscode/
/.vs
=======

.python_packages
>>>>>>> 9f2bbaef
<|MERGE_RESOLUTION|>--- conflicted
+++ resolved
@@ -137,10 +137,6 @@
 .python_packages
 
 #VSCode stuff
-<<<<<<< HEAD
+
 .vscode/
 /.vs
-=======
-
-.python_packages
->>>>>>> 9f2bbaef
