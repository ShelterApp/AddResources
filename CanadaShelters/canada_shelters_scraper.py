--- conflicted
+++ resolved
@@ -76,16 +76,6 @@
 )
 
 if __name__ == "__main__":
-<<<<<<< HEAD
-    CSS.main_scraper(client)
-=======
-    scraped_update_date = CSS.scrape_updated_date()
-    stored_update_date = CSS.retrieve_last_scraped_date(client)
-    if stored_update_date is not None:
-        if scraped_update_date < stored_update_date:
-            logging.info('No new data. Goodbye...')
-            sys.exit()
     CSS.main_scraper(client)
 
-    
->>>>>>> e0cb3f5d
+    