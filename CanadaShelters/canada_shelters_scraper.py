--- conflicted
+++ resolved
@@ -44,10 +44,8 @@
         df = super().grab_data()
         return df
 
-data_source_name = "canada_shelters"
-
 CSS = CanadaSheltersScraper(
-    source=data_source_name,
+    source="CanadaShelterScraper",
     data_url='http://www.edsc-esdc.gc.ca/ouvert-open/hps/'
     'FINAL_CHPDOpenDataNSPL_Dataset-2019_June7_2020.csv',
     data_page_url='https://open.canada.ca/data/en/dataset/'
@@ -58,7 +56,9 @@
         'City/Ville', 'Province Code',
         'Shelter Type'],
     drop_duplicates_columns=[
-        'Shelter Name/Nom du refuge', 'Province Code'],
+        'Shelter Name/Nom du refuge',
+        'City/Ville', 'Province Code',
+        'Shelter Type'],
     rename_columns={
         'Shelter Name/Nom du refuge': 'name',
         'City/Ville': 'city',
@@ -67,18 +67,12 @@
     service_summary="Shelter",
     check_collection="services",
     dump_collection="tmpCanadaShelters",
-    dupe_collection="tmpCanadaSheltersDuplicates",
-    data_source_collection_name=data_source_name,
+    dupe_collection="tmpCanadaSheltersFoundDuplicates",
+    data_source_collection_name="canada_shelters",
     collection_dupe_field='name',
     encoding='latin-1'
 )
 
 if __name__ == "__main__":
-<<<<<<< HEAD
-    CSS.main_scraper(client)
-
-    
-=======
     client = get_mongo_client()
-    CSS.main_scraper(client)
->>>>>>> 44e0be2d
+    CSS.main_scraper(client)