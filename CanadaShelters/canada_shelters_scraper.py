import os
import sys
import logging
import re
from datetime import datetime
import requests
from bs4 import BeautifulSoup
import re
import pandas as pd
from pymongo import MongoClient, errors
from tqdm import tqdm

_i = os.path.dirname(os.path.dirname(os.path.abspath(__file__)))
if _i not in sys.path:
    # add parent directory to sys.path so utils module is accessible
    sys.path.insert(0, _i)
del _i  # clean up global name space
from shared_code.utils import (
    check_similarity, locate_potential_duplicate,
    insert_services, get_mongo_client
)
from shared_code.base_scraper import BaseScraper


class CanadaSheltersScraper(BaseScraper):

    def scrape_updated_date(self):
        resp = super().scrape_updated_date()
        soup = BeautifulSoup(resp, 'html.parser')
        table_rows = soup.find_all('li', {'class': 'list-group-item'})
        for r in table_rows:
            if r.find('strong', text='Record Modified:'):
                date_string = re.search(
                    r'(19|20)\d\d[- /.](0[1-9]|1[012])[- /.](0[1-9]|[12][0-9]|3[01])',
                    r.text
                )
        date_string = date_string.group(0)
        scraped_update_date = datetime.strptime(
            date_string, '%Y-%m-%d'
        )
        return scraped_update_date.date()

    def grab_data(self) -> pd.DataFrame:
        df = super().grab_data()
        return df

data_source_name = "canada_shelters"

CSS = CanadaSheltersScraper(
    source=data_source_name,
    data_url='http://www.edsc-esdc.gc.ca/ouvert-open/hps/'
    'FINAL_CHPDOpenDataNSPL_Dataset-2019_June7_2020.csv',
    data_page_url='https://open.canada.ca/data/en/dataset/'
    '7e0189e3-8595-4e62-a4e9-4fed6f265e10',
    data_format="CSV",
    extract_usecols=[
        'Shelter Name/Nom du refuge',
        'City/Ville', 'Province Code',
        'Shelter Type'],
    drop_duplicates_columns=[
        'Shelter Name/Nom du refuge',
        'City/Ville', 'Province Code',
        'Shelter Type'],
    rename_columns={
        'Shelter Name/Nom du refuge': 'name',
        'City/Ville': 'city',
        'Province Code': 'state',
        'Shelter Type': 'serviceSummary'},
    service_summary="Shelter",
    check_collection="services",
    dump_collection="tmpCanadaShelters",
    dupe_collection="tmpCanadaSheltersDuplicates",
    data_source_collection_name=data_source_name,
    collection_dupe_field='name',
    encoding='latin-1'
)

if __name__ == "__main__":
<<<<<<< HEAD
    CSS.main_scraper(client)

    
=======
    client = get_mongo_client()
    CSS.main_scraper(client)
>>>>>>> d0d62042
<|MERGE_RESOLUTION|>--- conflicted
+++ resolved
@@ -76,11 +76,7 @@
 )
 
 if __name__ == "__main__":
-<<<<<<< HEAD
+    client = get_mongo_client()
     CSS.main_scraper(client)
 
-    
-=======
-    client = get_mongo_client()
-    CSS.main_scraper(client)
->>>>>>> d0d62042
+    